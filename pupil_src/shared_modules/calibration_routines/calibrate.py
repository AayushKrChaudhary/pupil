--- conflicted
+++ resolved
@@ -328,15 +328,9 @@
         cal_data.append( data_pt )
     return cal_data
 
-<<<<<<< HEAD
 def preprocess_3d_data_monocular(matched_data, camera_intrinsics , calibration_distance_ref_points, calibration_distance_gaze_points):
-    camera_matrix = camera_intrinsics[0]
-    dist_coefs = camera_intrinsics[1]
-=======
-def preprocess_3d_data_monocular(matched_data, camera_intrinsics , calibration_distance):
     camera_matrix = camera_intrinsics["camera_matrix"]
     dist_coefs = camera_intrinsics["dist_coefs"]
->>>>>>> 31142c6a
 
     cal_data = []
     for pair in matched_data:
@@ -356,6 +350,7 @@
             # assuming a fixed (assumed) distance we get a 3d point in world camera 3d coords.
             ref_pt_3d = ref_vector*calibration_distance_ref_points
 
+
             point_pair_3d = tuple(gaze_pt_3d) , ref_pt_3d
             cal_data.append(point_pair_3d)
         except KeyError as e:
@@ -435,9 +430,11 @@
 
     return average_distance, distance_variance
 
+
+
 def get_transformation_from_point_set( cal_pt_cloud, camera_matrix , dist_coefs ):
     '''
-    this does not yield good results. Instead we set a fixed distance and use a rigid 3d transform.
+    this does not yield good results. Instead we set a fixed distance and use a rigit 3d transform.
     '''
 
 
