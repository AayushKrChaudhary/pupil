--- conflicted
+++ resolved
@@ -39,8 +39,7 @@
     version_file = None
 
 # create folder for user settings, tmp data
-if not os.path.isdir(user_dir):
-    os.mkdir(user_dir)
+os.makedirs(os.path.join(user_dir, 'plugins'), exist_ok=True)
 
 # imports
 from file_methods import Persistent_Dict, load_object
@@ -141,32 +140,14 @@
 
 
 def session(rec_dir):
-<<<<<<< HEAD
     runtime_plugins = import_runtime_plugins(os.path.join(user_dir, 'plugins'))
-=======
-    plugin_dir = os.path.join(user_dir, 'plugins')
-    if not os.path.isdir(plugin_dir):
-        os.mkdir(plugin_dir)
-    runtime_plugins = import_runtime_plugins(plugin_dir)
-
     system_plugins = [Log_Display, Seek_Bar, Trim_Marks]
-    vis_plugins = sorted([Vis_Circle, Vis_Fixation, Vis_Polyline, Vis_Light_Points, Vis_Cross,
-                          Vis_Watermark, Vis_Eye_Video_Overlay, Vis_Scan_Path], key=lambda x: x.__name__)
->>>>>>> a66619ff
-
-    system_plugins = [Log_Display, Seek_Bar, Trim_Marks]
-
-<<<<<<< HEAD
     user_launchable_plugins = [Vis_Circle, Vis_Fixation, Vis_Polyline, Vis_Light_Points, Vis_Cross, Vis_Watermark,
                                Vis_Eye_Video_Overlay, Vis_Scan_Path, Gaze_Position_2D_Fixation_Detector,
                                Pupil_Angle_3D_Fixation_Detector, Video_Export_Launcher,
                                Offline_Surface_Tracker, Raw_Data_Exporter, Batch_Exporter, Annotation_Player,
                                Log_History, Marker_Auto_Trim_Marks, Pupil_From_Recording, Offline_Pupil_Detection,
                                Gaze_From_Recording, Offline_Calibration] + runtime_plugins
-=======
-    other_plugins = sorted([Log_History, Marker_Auto_Trim_Marks], key=lambda x: x.__name__)
-    user_plugins = sorted(runtime_plugins, key=lambda x: x.__name__)
->>>>>>> a66619ff
 
     available_plugins = system_plugins + user_launchable_plugins
     name_by_index = [p.__name__ for p in available_plugins]
