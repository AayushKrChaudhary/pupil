'''
(*)~---------------------------------------------------------------------------
Pupil - eye tracking platform
Copyright (C) 2012-2017  Pupil Labs

Distributed under the terms of the GNU
Lesser General Public License (LGPL v3.0).
See COPYING and COPYING.LESSER for license details.
---------------------------------------------------------------------------~(*)
'''
import os
import platform


class Global_Container(object):
    pass


def world(timebase, eyes_are_alive, ipc_pub_url, ipc_sub_url,
          ipc_push_url, user_dir, version):
    """Reads world video and runs plugins.

    Creates a window, gl context.
    Grabs images from a capture.
    Maps pupil to gaze data
    Can run various plug-ins.

    Reacts to notifications:
        ``set_detection_mapping_mode``
        ``eye_process.started``
        ``start_plugin``

    Emits notifications:
        ``eye_process.should_start``
        ``eye_process.should_stop``
        ``set_detection_mapping_mode``
        ``world_process.started``
        ``world_process.stopped``
        ``recording.should_stop``: Emits on camera failure
        ``launcher_process.should_stop``

    Emits data:
        ``gaze``: Gaze data from current gaze mapping plugin.``
        ``*``: any other plugin generated data in the events
               that it not [dt,pupil,gaze].
    """

    # We defer the imports because of multiprocessing.
    # Otherwise the world process each process also loads the other imports.
    # This is not harmful but unnecessary.

    # general imports
    from time import sleep
    import logging

    # networking
    import zmq
    import zmq_tools

    # zmq ipc setup
    zmq_ctx = zmq.Context()
    ipc_pub = zmq_tools.Msg_Dispatcher(zmq_ctx,ipc_push_url)
    notify_sub = zmq_tools.Msg_Receiver(zmq_ctx,ipc_sub_url,topics=('notify',))


    # log setup
    logging.getLogger("OpenGL").setLevel(logging.ERROR)
    logger = logging.getLogger()
    logger.handlers = []
    logger.addHandler(zmq_tools.ZMQ_handler(zmq_ctx, ipc_push_url))
    # create logger for the context of this function
    logger = logging.getLogger(__name__)

    # display
    import glfw
    from pyglui import ui, graph, cygl, __version__ as pyglui_version
    assert pyglui_version >= '1.2'
    from pyglui.cygl.utils import Named_Texture
    import gl_utils

    # monitoring
    import psutil

    # helpers/utils
    from version_utils import VersionFormat
    from file_methods import Persistent_Dict
    from methods import normalize, denormalize, delta_t, get_system_info
    from uvc import get_time_monotonic
    logger.info('Application Version: {}'.format(version))
    logger.info('System Info: {}'.format(get_system_info()))

    import audio

    # trigger pupil detector cpp build:
    import pupil_detectors
    del pupil_detectors

    # Plug-ins
    from plugin import Plugin, Plugin_List, import_runtime_plugins
    from calibration_routines import calibration_plugins, gaze_mapping_plugins
    from fixation_detector import Fixation_Detector_3D
    from recorder import Recorder
    from display_recent_gaze import Display_Recent_Gaze
    from time_sync import Time_Sync
    from pupil_remote import Pupil_Remote
    from pupil_groups import Pupil_Groups
    from surface_tracker import Surface_Tracker
    from log_display import Log_Display
    from annotations import Annotation_Capture
    from log_history import Log_History
    from frame_publisher import Frame_Publisher
    from video_capture import source_classes, manager_classes,Base_Source
    from pupil_data_relay import Pupil_Data_Relay

    # UI Platform tweaks
    if platform.system() == 'Linux':
        scroll_factor = 10.0
        window_position_default = (0, 0)
    elif platform.system() == 'Windows':
        scroll_factor = 10.0
        window_position_default = (8, 31)
    else:
        scroll_factor = 1.0
        window_position_default = (0, 0)

    # g_pool holds variables for this process they are accesible to all plugins
    g_pool = Global_Container()
    g_pool.app = 'capture'
    g_pool.process = 'world'
    g_pool.user_dir = user_dir
    g_pool.version = version
    g_pool.timebase = timebase
    g_pool.zmq_ctx = zmq_ctx
    g_pool.ipc_pub = ipc_pub
    g_pool.ipc_pub_url = ipc_pub_url
    g_pool.ipc_sub_url = ipc_sub_url
    g_pool.ipc_push_url = ipc_push_url
    g_pool.eyes_are_alive = eyes_are_alive

    def get_timestamp():
        return get_time_monotonic() - g_pool.timebase.value
    g_pool.get_timestamp = get_timestamp
    g_pool.get_now = get_time_monotonic

    #manage plugins
    runtime_plugins = import_runtime_plugins(os.path.join(g_pool.user_dir,'plugins'))
    user_launchable_plugins = [ Pupil_Groups,
                                Frame_Publisher,
                                Pupil_Remote,
                                Time_Sync,
                                Surface_Tracker,
                                Annotation_Capture,
                                Log_History,
                                Fixation_Detector_3D]
    user_launchable_plugins += runtime_plugins
    system_plugins  = [Log_Display,Display_Recent_Gaze,Recorder,Pupil_Data_Relay]
    plugin_by_index =  system_plugins+user_launchable_plugins+calibration_plugins+gaze_mapping_plugins+manager_classes+source_classes
    plugin_by_name = {p.__name__:p for p in plugin_by_index}

    default_capture_settings = {
        'preferred_names'  : ["Pupil Cam1 ID2","Logitech Camera","(046d:081d)","C510","B525", "C525","C615","C920","C930e"],
        'frame_size': (1280,720),
        'frame_rate': 30
    }

    default_plugins = [ ("UVC_Source",default_capture_settings),
                        ('Pupil_Data_Relay',{}),
                        ('UVC_Manager',{}),
                        ('Log_Display',{}),
                        ('Dummy_Gaze_Mapper',{}),
                        ('Display_Recent_Gaze',{}),
                        ('Screen_Marker_Calibration',{}),
                        ('Recorder',{}),
                        ('Pupil_Remote',{}),
                        ('Fixation_Detector_3D',{})
                      ]

    # Callback functions
    def on_resize(window, w, h):
        if gl_utils.is_window_visible(window):
            g_pool.gui.update_window(w, h)
            g_pool.gui.collect_menus()
            graph.adjust_size(w, h)
            gl_utils.adjust_gl_view(w, h)
            for p in g_pool.plugins:
                p.on_window_resize(window, w, h)

    def on_iconify(window, iconified):
        g_pool.iconified = iconified

    def on_key(window, key, scancode, action, mods):
        g_pool.gui.update_key(key, scancode, action, mods)

    def on_char(window, char):
        g_pool.gui.update_char(char)

    def on_button(window, button, action, mods):
        g_pool.gui.update_button(button, action, mods)
        pos = glfw.glfwGetCursorPos(window)
        pos = normalize(pos, glfw.glfwGetWindowSize(main_window))
        # Position in img pixels
        pos = denormalize(pos, g_pool.capture.frame_size)
        for p in g_pool.plugins:
            p.on_click(pos, button, action)

    def on_pos(window, x, y):
        hdpi_factor = float(glfw.glfwGetFramebufferSize(
            window)[0] / glfw.glfwGetWindowSize(window)[0])
        x, y = x * hdpi_factor, y * hdpi_factor
        g_pool.gui.update_mouse(x, y)

    def on_scroll(window, x, y):
        g_pool.gui.update_scroll(x, y * scroll_factor)

    tick = delta_t()

    def get_dt():
        return next(tick)

    # load session persistent settings
    session_settings = Persistent_Dict(os.path.join(g_pool.user_dir, 'user_settings_world'))
    if session_settings.get("version", VersionFormat('0.0')) < g_pool.version:
        logger.info("Session setting are from older version of this app. I will not use those.")
        session_settings.clear()

    g_pool.iconified = False
    g_pool.detection_mapping_mode = session_settings.get('detection_mapping_mode', '3d')
    g_pool.active_calibration_plugin = None
    g_pool.active_gaze_mapping_plugin = None
    g_pool.capture_manager = None

    audio.audio_mode = session_settings.get('audio_mode', audio.default_audio_mode)

    def open_plugin(plugin):
        if plugin == "Select to load":
            return
        g_pool.plugins.add(plugin)

    def set_scale(new_scale):
        g_pool.gui.scale = new_scale
        g_pool.gui.collect_menus()

    def launch_eye_process(eye_id, delay=0):
        n = {'subject': 'eye_process.should_start.{}'.format(eye_id),
             'eye_id': eye_id, 'delay': delay}
        ipc_pub.notify(n)

    def stop_eye_process(eye_id):
        n = {'subject': 'eye_process.should_stop', 'eye_id': eye_id}
        ipc_pub.notify(n)

    def start_stop_eye(eye_id, make_alive):
        if make_alive:
            launch_eye_process(eye_id)
        else:
            stop_eye_process(eye_id)

    def set_detection_mapping_mode(new_mode):
        n = {'subject': 'set_detection_mapping_mode', 'mode': new_mode}
        ipc_pub.notify(n)

    def handle_notifications(n):
        subject = n['subject']
        if subject == 'set_detection_mapping_mode':
            if n['mode'] == '2d':
                if ("Vector_Gaze_Mapper" in
                        g_pool.active_gaze_mapping_plugin.class_name):
                    logger.warning("The gaze mapper is not supported in 2d mode. Please recalibrate.")
                    g_pool.plugins.add(plugin_by_name['Dummy_Gaze_Mapper'])
            g_pool.detection_mapping_mode = n['mode']
        elif subject == 'start_plugin':
            g_pool.plugins.add(
                plugin_by_name[n['name']], args=n.get('args', {}))
        elif subject == 'eye_process.started':
            n = {'subject': 'set_detection_mapping_mode',
                 'mode': g_pool.detection_mapping_mode}
            ipc_pub.notify(n)
        elif subject.startswith('meta.should_doc'):
            ipc_pub.notify({'subject': 'meta.doc',
                            'actor': g_pool.app,
                            'doc': world.__doc__})
            for p in g_pool.plugins:
                if (p.on_notify.__doc__
                        and p.__class__.on_notify != Plugin.on_notify):
                    ipc_pub.notify({'subject': 'meta.doc',
                                    'actor': p.class_name,
                                    'doc': p.on_notify.__doc__})

    # window and gl setup
    glfw.glfwInit()
    width,height = session_settings.get('window_size',(1280,720))
    main_window = glfw.glfwCreateWindow(width,height, "World")
    window_pos = session_settings.get('window_position',window_position_default)
    glfw.glfwSetWindowPos(main_window,window_pos[0],window_pos[1])
    glfw.glfwMakeContextCurrent(main_window)
    cygl.utils.init()
    g_pool.main_window = main_window

    # setup GUI
    g_pool.gui = ui.UI()
    g_pool.gui.scale = session_settings.get('gui_scale', 1)
    g_pool.sidebar = ui.Scrolling_Menu("Settings", pos=(-350, 0), size=(0, 0), header_pos='left')
    general_settings = ui.Growing_Menu('General')
    general_settings.append(ui.Slider('scale',g_pool.gui, setter=set_scale,step = .05,min=1.,max=2.5,label='Interface size'))
    general_settings.append(ui.Button('Reset window size',lambda: glfw.glfwSetWindowSize(main_window,g_pool.capture.frame_size[0],g_pool.capture.frame_size[1])) )
    general_settings.append(ui.Selector('audio_mode',audio,selection=audio.audio_modes))
    general_settings.append(ui.Selector('detection_mapping_mode',
                                        g_pool,
                                        label='detection & mapping mode',
                                        setter=set_detection_mapping_mode,
                                        selection=['2d','3d']
                                    ))
    general_settings.append(ui.Switch('eye0_process',
                                        label='Detect eye 0',
                                        setter=lambda alive: start_stop_eye(0,alive),
                                        getter=lambda: eyes_are_alive[0].value
                                    ))
    general_settings.append(ui.Switch('eye1_process',
                                        label='Detect eye 1',
                                        setter=lambda alive: start_stop_eye(1,alive),
                                        getter=lambda: eyes_are_alive[1].value
                                    ))
    selector_label = "Select to load"
    labels = [p.__name__.replace('_', ' ') for p in user_launchable_plugins]
    user_launchable_plugins.insert(0, selector_label)
    labels.insert(0, selector_label)
    general_settings.append(ui.Selector('Open plugin',
                                        selection=user_launchable_plugins,
                                        labels=labels,
                                        setter=open_plugin,
                                        getter=lambda: selector_label))

    general_settings.append(ui.Info_Text('Capture Version: {}'.format(g_pool.version)))

    g_pool.quickbar = ui.Stretching_Menu('Quick Bar', (0, 100), (120, -100))

    g_pool.capture_source_menu = ui.Growing_Menu('Capture Source')

    g_pool.calibration_menu = ui.Growing_Menu('Calibration')
    g_pool.capture_selector_menu = ui.Growing_Menu('Capture Selection')

    g_pool.sidebar.append(general_settings)
    g_pool.sidebar.append(g_pool.capture_selector_menu)
    g_pool.sidebar.append(g_pool.capture_source_menu)
    g_pool.sidebar.append(g_pool.calibration_menu)

    g_pool.gui.append(g_pool.sidebar)
    g_pool.gui.append(g_pool.quickbar)

    # plugins that are loaded based on user settings from previous session
    g_pool.plugins = Plugin_List(g_pool, plugin_by_name, session_settings.get('loaded_plugins', default_plugins))

    #We add the calibration menu selector, after a calibration has been added:
    g_pool.calibration_menu.insert(0,ui.Selector(
                        'active_calibration_plugin',
                        getter=lambda: g_pool.active_calibration_plugin.__class__,
                        selection = calibration_plugins,
                        labels = [p.__name__.replace('_',' ') for p in calibration_plugins],
                        setter= open_plugin,label='Method'
                                ))

    #We add the capture selection menu, after a manager has been added:
    g_pool.capture_selector_menu.insert(0,ui.Selector(
                            'capture_manager',
                            setter    = open_plugin,
                            getter    = lambda: g_pool.capture_manager.__class__,
                            selection = manager_classes,
                            labels    = [b.gui_name for b in manager_classes],
                            label     = 'Manager'
                        ))

    # Register callbacks main_window
    glfw.glfwSetFramebufferSizeCallback(main_window, on_resize)
    glfw.glfwSetWindowIconifyCallback(main_window, on_iconify)
    glfw.glfwSetKeyCallback(main_window, on_key)
    glfw.glfwSetCharCallback(main_window, on_char)
    glfw.glfwSetMouseButtonCallback(main_window, on_button)
    glfw.glfwSetCursorPosCallback(main_window, on_pos)
    glfw.glfwSetScrollCallback(main_window, on_scroll)

    # gl_state settings
    gl_utils.basic_gl_setup()
    g_pool.image_tex = Named_Texture()

    # trigger setup of window and gl sizes
    on_resize(main_window, *glfw.glfwGetFramebufferSize(main_window))

    # now the we have  aproper window we can load the last gui configuration
    g_pool.gui.configuration = session_settings.get('ui_config', {})


    # create a timer to control window update frequency
    window_update_timer = timer(1 / 60)
    def window_should_update():
        return next(window_update_timer)

    # set up performace graphs:
    pid = os.getpid()
    ps = psutil.Process(pid)
    ts = g_pool.get_timestamp()

    cpu_graph = graph.Bar_Graph()
    cpu_graph.pos = (20, 130)
    cpu_graph.update_fn = ps.cpu_percent
    cpu_graph.update_rate = 5
    cpu_graph.label = 'CPU %0.1f'

    fps_graph = graph.Bar_Graph()
    fps_graph.pos = (140, 130)
    fps_graph.update_rate = 5
    fps_graph.label = "%0.0f FPS"

    pupil0_graph = graph.Bar_Graph(max_val=1.0)
    pupil0_graph.pos = (260, 130)
    pupil0_graph.update_rate = 5
    pupil0_graph.label = "id0 conf: %0.2f"
    pupil1_graph = graph.Bar_Graph(max_val=1.0)
    pupil1_graph.pos = (380, 130)
    pupil1_graph.update_rate = 5
    pupil1_graph.label = "id1 conf: %0.2f"
    pupil_graphs = pupil0_graph, pupil1_graph

    if session_settings.get('eye1_process_alive', False):
        launch_eye_process(1, delay=0.6)
    if session_settings.get('eye0_process_alive', True):
        launch_eye_process(0, delay=0.3)

    ipc_pub.notify({'subject': 'world_process.started'})
    logger.warning('Process started.')

    # Event loop
    while not glfw.glfwWindowShouldClose(main_window):

        # fetch newest notifications
        new_notifications = []
        while notify_sub.new_data:
            t, n = notify_sub.recv()
            new_notifications.append(n)

        # notify each plugin if there are new notifications:
        for n in new_notifications:
            handle_notifications(n)
            g_pool.capture.on_notify(n)
            for p in g_pool.plugins:
                p.on_notify(n)


        #a dictionary that allows plugins to post and read events
        events = {}
        # report time between now and the last loop interation
        events['dt'] = get_dt()

        # allow each Plugin to do its work.
        for p in g_pool.plugins:
            p.recent_events(events)

        # check if a plugin need to be destroyed
        g_pool.plugins.clean()


        #update performace graphs
        if 'frame' in events:
            t = events["frame"].timestamp
            dt,ts = t-ts,t
            try:
                fps_graph.add(1./dt)
            except ZeroDivisionError:
                pass
        for p in events["pupil_positions"]: pupil_graphs[p['id']].add(p['confidence'])
        cpu_graph.update()

        #send new events to ipc:
        del events['pupil_positions'] #already on the wire
        del events['gaze_positions']  #send earlier
        if 'frame' in events:
            del events['frame']  #send explicity with frame publisher
        del events['dt']  #no need to send this
        for topic,data in events.items():
            assert(isinstance(data, (list, tuple)))
            for d in data:
                ipc_pub.send(topic, d)

        glfw.glfwMakeContextCurrent(main_window)
        # render visual feedback from loaded plugins
<<<<<<< HEAD
        if gl_utils.is_window_visible(main_window):
=======
        if window_should_update() and is_window_visible(main_window):
>>>>>>> e39a3e20
            g_pool.capture.gl_display()
            for p in g_pool.plugins:
                p.gl_display()
            graph.push_view()
            fps_graph.draw()
            cpu_graph.draw()
            pupil0_graph.draw()
            pupil1_graph.draw()
            graph.pop_view()
            g_pool.gui.update()
            glfw.glfwSwapBuffers(main_window)
        glfw.glfwPollEvents()

    glfw.glfwRestoreWindow(main_window)  # need to do this for windows os
    session_settings['loaded_plugins'] = g_pool.plugins.get_initializers()
    session_settings['gui_scale'] = g_pool.gui.scale
    session_settings['ui_config'] = g_pool.gui.configuration
    session_settings['window_size'] = glfw.glfwGetWindowSize(main_window)
    session_settings['window_position'] = glfw.glfwGetWindowPos(main_window)
    session_settings['version'] = g_pool.version
    session_settings['eye0_process_alive'] = eyes_are_alive[0].value
    session_settings['eye1_process_alive'] = eyes_are_alive[1].value
    session_settings['detection_mapping_mode'] = g_pool.detection_mapping_mode
    session_settings['audio_mode'] = audio.audio_mode
    session_settings.close()

    # de-init all running plugins
    for p in g_pool.plugins:
        p.alive = False
    g_pool.plugins.clean()
    g_pool.gui.terminate()
    glfw.glfwDestroyWindow(main_window)
    glfw.glfwTerminate()

    g_pool.capture.deinit_gui()

    # shut down eye processes:
    stop_eye_process(0)
    stop_eye_process(1)

    logger.info("Process shutting down.")
    ipc_pub.notify({'subject': 'world_process.stopped'})

    # shut down launcher
    n = {'subject': 'launcher_process.should_stop'}
    ipc_pub.notify(n)
    zmq_ctx.destroy()


def world_profiled(timebase, eyes_are_alive, ipc_pub_url, ipc_sub_url,
                   ipc_push_url, user_dir, version):
    import cProfile
    import subprocess
    import os
    from world import world
    cProfile.runctx("world(timebase, eyes_are_alive, ipc_pub_url,ipc_sub_url,ipc_push_url,user_dir,version)",
                    {'timebase': timebase, 'eyes_are_alive': eyes_are_alive, 'ipc_pub_url': ipc_pub_url,
                     'ipc_sub_url': ipc_sub_url, 'ipc_push_url': ipc_push_url, 'user_dir': user_dir,
                     'version': version}, locals(), "world.pstats")
    loc = os.path.abspath(__file__).rsplit('pupil_src', 1)
    gprof2dot_loc = os.path.join(
        loc[0], 'pupil_src', 'shared_modules', 'gprof2dot.py')
    subprocess.call("python " + gprof2dot_loc + " -f pstats world.pstats | dot -Tpng -o world_cpu_time.png", shell=True)
    print("created cpu time graph for world process. Please check out the png next to the world.py file")<|MERGE_RESOLUTION|>--- conflicted
+++ resolved
@@ -84,7 +84,7 @@
     # helpers/utils
     from version_utils import VersionFormat
     from file_methods import Persistent_Dict
-    from methods import normalize, denormalize, delta_t, get_system_info
+    from methods import normalize, denormalize, delta_t, get_system_info, timer
     from uvc import get_time_monotonic
     logger.info('Application Version: {}'.format(version))
     logger.info('System Info: {}'.format(get_system_info()))
@@ -482,11 +482,7 @@
 
         glfw.glfwMakeContextCurrent(main_window)
         # render visual feedback from loaded plugins
-<<<<<<< HEAD
-        if gl_utils.is_window_visible(main_window):
-=======
-        if window_should_update() and is_window_visible(main_window):
->>>>>>> e39a3e20
+        if window_should_update() and gl_utils.is_window_visible(main_window):
             g_pool.capture.gl_display()
             for p in g_pool.plugins:
                 p.gl_display()
