--- conflicted
+++ resolved
@@ -101,16 +101,11 @@
         from blink_detection import Blink_Detection
         from service_ui import Service_UI
 
-<<<<<<< HEAD
         from background_helper import IPC_Logging_Task_Proxy
         IPC_Logging_Task_Proxy.push_url = ipc_push_url
 
-        logger.info('Application Version: {}'.format(version))
-        logger.info('System Info: {}'.format(get_system_info()))
-=======
         logger.info("Application Version: {}".format(version))
         logger.info("System Info: {}".format(get_system_info()))
->>>>>>> 7d100748
 
         # g_pool holds variables for this process they are accesible to all plugins
         g_pool = Global_Container()
